--- conflicted
+++ resolved
@@ -20,10 +20,6 @@
       install_requires=[
           'pyelasticsearch>=0.6',
           'Django>=1.6',
-<<<<<<< HEAD
           'represent-boundaries>=0.5.1',
-=======
-          'represent-boundaries>=0.1',
           'DjangoRestless>=0.9',
->>>>>>> aea406c7
       ])